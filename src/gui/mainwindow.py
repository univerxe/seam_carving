--- conflicted
+++ resolved
@@ -1,10 +1,6 @@
 import sys
 from PySide6.QtWidgets import (
-<<<<<<< HEAD
-    QMainWindow, QPushButton, QVBoxLayout, QHBoxLayout, QWidget, QLabel,
-    QFileDialog, QLineEdit, QApplication, QGroupBox, QComboBox, QScrollArea, QTabWidget, QProgressBar
-=======
-    QMainWindow,
+QMainWindow,
     QPushButton,
     QVBoxLayout,
     QHBoxLayout,
@@ -15,7 +11,6 @@
     QApplication,
     QGroupBox,
     QComboBox,
->>>>>>> 16f10c3f
 )
 from PySide6.QtGui import QImage, QPixmap
 from PySide6.QtCore import Qt
@@ -61,11 +56,6 @@
         }
     """
 
-<<<<<<< HEAD
-
-
-=======
->>>>>>> 16f10c3f
     DROP_DOWN_STYLE = """
         QComboBox {
             background-color: #2D2D3C; /* Subtle dark gray */
@@ -119,7 +109,6 @@
 
     IMAGE_LABEL_STYLE = """
         QLabel {
-<<<<<<< HEAD
             border: 2px solid #444455;
             background-color: #2D2D3C;
             color: #FFFFFF;
@@ -127,12 +116,6 @@
             font-family: Arial, sans-serif;
             border-radius: 8px;
             padding: 8px;
-=======
-            border: 2px solid gray;
-            background-color: white;
-            color: gray;
-            font-size: 18px;
->>>>>>> 16f10c3f
         }
     """
 
@@ -182,27 +165,9 @@
 
         # Add other UI components
         controls_group = self._create_controls_group()
-<<<<<<< HEAD
-        main_layout.addWidget(controls_group, alignment=Qt.AlignCenter) 
-=======
-        main_layout.addWidget(controls_group, alignment=Qt.AlignmentFlag.AlignCenter)
-
-        # Add Image Display
-        image_display_group = self._create_image_display_group()
-        main_layout.addWidget(image_display_group, stretch=1)
->>>>>>> 16f10c3f
+        main_layout.addWidget(controls_group, alignment=Qt.AlignmentFlag.AlignCenter) 
 
         enlarge_controls_group = self._create_enlarge_controls_group()
-<<<<<<< HEAD
-        main_layout.addWidget(enlarge_controls_group, alignment=Qt.AlignCenter) 
-
-        image_display_group = self._create_image_display_group()
-        main_layout.addWidget(image_display_group, stretch=1)   
-
-        # Add Export Button
-        export_layout = QHBoxLayout()
-        export_layout.setAlignment(Qt.AlignCenter)  
-=======
         main_layout.addWidget(
             enlarge_controls_group, alignment=Qt.AlignmentFlag.AlignCenter
         )
@@ -210,12 +175,11 @@
         # Add Export Button
         export_layout = QHBoxLayout()
         export_layout.setAlignment(Qt.AlignmentFlag.AlignCenter)
->>>>>>> 16f10c3f
 
         self.export_button = QPushButton("Export Image")
         self.export_button.setStyleSheet(AppStyles.BUTTON_STYLE)
         self.export_button.clicked.connect(self.export_image)
-<<<<<<< HEAD
+
         export_layout.addWidget(self.export_button) 
 
         main_layout.addLayout(export_layout)    
@@ -225,11 +189,6 @@
         self.progress_bar.setRange(0, 100)
         self.progress_bar.setValue(0)
         main_layout.addWidget(self.progress_bar)
-=======
-        export_layout.addWidget(self.export_button)
-
-        main_layout.addLayout(export_layout)
->>>>>>> 16f10c3f
 
     def _create_controls_group(self):
         controls_group = QGroupBox("Image Controls")
@@ -309,14 +268,8 @@
         image_layout = QHBoxLayout()
         image_display_group.setLayout(image_layout)
 
-<<<<<<< HEAD
-        # Get scroll area and labels
         self.original_scroll_area, self.original_image_label = self._create_image_label("Original Image")
         self.carved_scroll_area, self.carved_image_label = self._create_image_label("Resized Image")
-=======
-        self.original_image_label = self._create_image_label("Original Image")
-        self.carved_image_label = self._create_image_label("Resized Image")
->>>>>>> 16f10c3f
 
         # Add scroll areas (containing QLabel) to layout
         image_layout.addWidget(self.original_scroll_area)
@@ -370,7 +323,6 @@
         if file_path:
             print(file_path)
             self.final_image.save(file_path)
-<<<<<<< HEAD
             
     def _add_progress_bar(self):
         self.progress_bar = QProgressBar()
@@ -378,9 +330,6 @@
         self.progress_bar.setValue(0)
         return self.progress_bar
              
-=======
-
->>>>>>> 16f10c3f
     def ratio_to_num_seams(self, original_width, original_height, aspect_ratio):
         """
         Convert an aspect ratio to the number of seams required to resize an image.
@@ -437,20 +386,12 @@
             print(f"width: {original_width} , height: {original_height}")
 
             # Convert aspect ratio to number of seams
-<<<<<<< HEAD
             num_v_seams, num_h_seams = self.ratio_to_num_seams(original_width, original_height, aspect_ratio)
             print(num_v_seams, num_h_seams)
             
             #Initilize progress bar
             self.progress_bar.setValue(0)
             
-=======
-            num_v_seams, num_h_seams = self.ratio_to_num_seams(
-                original_width, original_height, aspect_ratio
-            )
-            print(f"num_v_seams: {num_v_seams} , num_h_seams: {num_h_seams}")
-
->>>>>>> 16f10c3f
         except ValueError:
             print("Please enter a valid integer for seams.")
             return
@@ -471,7 +412,6 @@
         except Exception as e:
             print(f"Error in vertical seam carving: {e}")
             return
-<<<<<<< HEAD
         
         # Horizontal seam carving (reduce height)
         try:
@@ -485,23 +425,7 @@
 
             # Rotate the final result back to the original orientation
             carved_data_hor = cv2.rotate(carvable_image_hor.img.mat, cv2.ROTATE_90_COUNTERCLOCKWISE)
-=======
-
-        vertical_save = Image(carved_data)
-
-        # Horizontal seam carving (reduce height)
-        try:
-            carvable_image_hor = CarvableImage(vertical_save)
-            carvable_image_hor.img.mat = cv2.rotate(
-                carvable_image_hor.img.mat, cv2.ROTATE_90_CLOCKWISE
-            )
-            carvable_image_hor.energy_function = EnergyCalculator.squared_diff
-            carvable_image_hor.seam_function = SeamFinder.find_seam
-            carved_data_hor = carvable_image_hor.seam_carve(num_h_seams).img.mat
-            carved_data_hor = cv2.rotate(
-                carved_data_hor, cv2.ROTATE_90_COUNTERCLOCKWISE
-            )
->>>>>>> 16f10c3f
+
 
         except Exception as e:
             print(f"Error in horizontal seam carving: {e}")
@@ -572,7 +496,6 @@
     def _display_image(self, image_data, label: QLabel):
         height, width, channel = image_data.shape
         bytes_per_line = 3 * width
-<<<<<<< HEAD
         q_img = QImage(image_data.data, width, height, bytes_per_line, QImage.Format_BGR888)
         
         pixmap = QPixmap.fromImage(q_img)
@@ -583,18 +506,6 @@
         )
         
         label.setPixmap(scaled_pixmap)
-=======
-        q_img = QImage(
-            image_data.data, width, height, bytes_per_line, QImage.Format.Format_BGR888
-        )
-        scaled = q_img.scaled(
-            label.width(), label.height(), Qt.AspectRatioMode.KeepAspectRatio
-        )
-        label.setPixmap(QPixmap.fromImage(scaled))
-        sp = label.sizePolicy()
-        sp.setHeightForWidth(True)
-        label.setSizePolicy(sp)
->>>>>>> 16f10c3f
 
 
 def main():
